#include <cstdio>
#include <cmath>
#include <iostream>

#include "matrix.h"

//using namespace mallie;

static inline float vdot(float a[3], float b[3]) {
  return a[0] * b[0] + a[1] * b[1] + a[2] * b[2];
}

static inline void vcross(float c[3], float a[3], float b[3]) {
  c[0] = a[1] * b[2] - a[2] * b[1];
  c[1] = a[2] * b[0] - a[0] * b[2];
  c[2] = a[0] * b[1] - a[1] * b[0];
}

static inline float vlength(float v[3]) {
  float len2 = vdot(v, v);
  if (std::abs(len2) > 1.0e-6f) {
<<<<<<< HEAD
    return sqrt(len2);
=======
    return std::sqrt(len2);
>>>>>>> 1f830968
  }
  return 0.0f;
}

static void vnormalize(float v[3]) {
  float len = vlength(v);
  if (std::abs(len) > 1.0e-6f) {
    float inv_len = 1.0f / len;
    v[0] *= inv_len;
    v[1] *= inv_len;
    v[2] *= inv_len;
  }
}

void Matrix::Print(float m[4][4]) {
  for (int i = 0; i < 4; i++) {
<<<<<<< HEAD
    std::cout << "m[" << i << "] = " << m[i][0] << ", " << m[i][1] << ", " << m[i][2] << ", " << m[i][3] << std::endl;
=======
    printf("m[%d] = %f, %f, %f, %f\n", i,
      double(m[i][0]),
      double(m[i][1]),
      double(m[i][2]),
      double(m[i][3]));
>>>>>>> 1f830968
  }
}

void Matrix::LookAt(float m[4][4], float eye[3], float lookat[3],
                    float up[3]) {

  float u[3], v[3];
  float look[3];
  look[0] = lookat[0] - eye[0];
  look[1] = lookat[1] - eye[1];
  look[2] = lookat[2] - eye[2];
  vnormalize(look);

  vcross(u, look, up);
  vnormalize(u);

  vcross(v, u, look);
  vnormalize(v);

#if 0
  m[0][0] = u[0];
  m[0][1] = v[0];
  m[0][2] = -look[0];
  m[0][3] = 0.0;

  m[1][0] = u[1];
  m[1][1] = v[1];
  m[1][2] = -look[1];
  m[1][3] = 0.0;

  m[2][0] = u[2];
  m[2][1] = v[2];
  m[2][2] = -look[2];
  m[2][3] = 0.0;

  m[3][0] = eye[0];
  m[3][1] = eye[1];
  m[3][2] = eye[2];
  m[3][3] = 1.0;
#else
  m[0][0] = u[0];
  m[1][0] = v[0];
  m[2][0] = -look[0];
  m[3][0] = eye[0];

  m[0][1] = u[1];
  m[1][1] = v[1];
  m[2][1] = -look[1];
  m[3][1] = eye[1];

  m[0][2] = u[2];
  m[1][2] = v[2];
  m[2][2] = -look[2];
  m[3][2] = eye[2];

  m[0][3] = 0.0;
  m[1][3] = 0.0;
  m[2][3] = 0.0;
  m[3][3] = 1.0;

#endif
}

void Matrix::Inverse(float m[4][4]) {
  /*
   * codes from intel web
   * cramer's rule version
   */
  int i, j;
  float tmp[12];  /* tmp array for pairs */
  float tsrc[16]; /* array of transpose source matrix */
  float det;      /* determinant */

  /* transpose matrix */
  for (i = 0; i < 4; i++) {
    tsrc[i] = m[i][0];
    tsrc[i + 4] = m[i][1];
    tsrc[i + 8] = m[i][2];
    tsrc[i + 12] = m[i][3];
  }

  /* calculate pair for first 8 elements(cofactors) */
  tmp[0] = tsrc[10] * tsrc[15];
  tmp[1] = tsrc[11] * tsrc[14];
  tmp[2] = tsrc[9] * tsrc[15];
  tmp[3] = tsrc[11] * tsrc[13];
  tmp[4] = tsrc[9] * tsrc[14];
  tmp[5] = tsrc[10] * tsrc[13];
  tmp[6] = tsrc[8] * tsrc[15];
  tmp[7] = tsrc[11] * tsrc[12];
  tmp[8] = tsrc[8] * tsrc[14];
  tmp[9] = tsrc[10] * tsrc[12];
  tmp[10] = tsrc[8] * tsrc[13];
  tmp[11] = tsrc[9] * tsrc[12];

  /* calculate first 8 elements(cofactors) */
  m[0][0] = tmp[0] * tsrc[5] + tmp[3] * tsrc[6] + tmp[4] * tsrc[7];
  m[0][0] -= tmp[1] * tsrc[5] + tmp[2] * tsrc[6] + tmp[5] * tsrc[7];
  m[0][1] = tmp[1] * tsrc[4] + tmp[6] * tsrc[6] + tmp[9] * tsrc[7];
  m[0][1] -= tmp[0] * tsrc[4] + tmp[7] * tsrc[6] + tmp[8] * tsrc[7];
  m[0][2] = tmp[2] * tsrc[4] + tmp[7] * tsrc[5] + tmp[10] * tsrc[7];
  m[0][2] -= tmp[3] * tsrc[4] + tmp[6] * tsrc[5] + tmp[11] * tsrc[7];
  m[0][3] = tmp[5] * tsrc[4] + tmp[8] * tsrc[5] + tmp[11] * tsrc[6];
  m[0][3] -= tmp[4] * tsrc[4] + tmp[9] * tsrc[5] + tmp[10] * tsrc[6];
  m[1][0] = tmp[1] * tsrc[1] + tmp[2] * tsrc[2] + tmp[5] * tsrc[3];
  m[1][0] -= tmp[0] * tsrc[1] + tmp[3] * tsrc[2] + tmp[4] * tsrc[3];
  m[1][1] = tmp[0] * tsrc[0] + tmp[7] * tsrc[2] + tmp[8] * tsrc[3];
  m[1][1] -= tmp[1] * tsrc[0] + tmp[6] * tsrc[2] + tmp[9] * tsrc[3];
  m[1][2] = tmp[3] * tsrc[0] + tmp[6] * tsrc[1] + tmp[11] * tsrc[3];
  m[1][2] -= tmp[2] * tsrc[0] + tmp[7] * tsrc[1] + tmp[10] * tsrc[3];
  m[1][3] = tmp[4] * tsrc[0] + tmp[9] * tsrc[1] + tmp[10] * tsrc[2];
  m[1][3] -= tmp[5] * tsrc[0] + tmp[8] * tsrc[1] + tmp[11] * tsrc[2];

  /* calculate pairs for second 8 elements(cofactors) */
  tmp[0] = tsrc[2] * tsrc[7];
  tmp[1] = tsrc[3] * tsrc[6];
  tmp[2] = tsrc[1] * tsrc[7];
  tmp[3] = tsrc[3] * tsrc[5];
  tmp[4] = tsrc[1] * tsrc[6];
  tmp[5] = tsrc[2] * tsrc[5];
  tmp[6] = tsrc[0] * tsrc[7];
  tmp[7] = tsrc[3] * tsrc[4];
  tmp[8] = tsrc[0] * tsrc[6];
  tmp[9] = tsrc[2] * tsrc[4];
  tmp[10] = tsrc[0] * tsrc[5];
  tmp[11] = tsrc[1] * tsrc[4];

  /* calculate second 8 elements(cofactors) */
  m[2][0] = tmp[0] * tsrc[13] + tmp[3] * tsrc[14] + tmp[4] * tsrc[15];
  m[2][0] -= tmp[1] * tsrc[13] + tmp[2] * tsrc[14] + tmp[5] * tsrc[15];
  m[2][1] = tmp[1] * tsrc[12] + tmp[6] * tsrc[14] + tmp[9] * tsrc[15];
  m[2][1] -= tmp[0] * tsrc[12] + tmp[7] * tsrc[14] + tmp[8] * tsrc[15];
  m[2][2] = tmp[2] * tsrc[12] + tmp[7] * tsrc[13] + tmp[10] * tsrc[15];
  m[2][2] -= tmp[3] * tsrc[12] + tmp[6] * tsrc[13] + tmp[11] * tsrc[15];
  m[2][3] = tmp[5] * tsrc[12] + tmp[8] * tsrc[13] + tmp[11] * tsrc[14];
  m[2][3] -= tmp[4] * tsrc[12] + tmp[9] * tsrc[13] + tmp[10] * tsrc[14];
  m[3][0] = tmp[2] * tsrc[10] + tmp[5] * tsrc[11] + tmp[1] * tsrc[9];
  m[3][0] -= tmp[4] * tsrc[11] + tmp[0] * tsrc[9] + tmp[3] * tsrc[10];
  m[3][1] = tmp[8] * tsrc[11] + tmp[0] * tsrc[8] + tmp[7] * tsrc[10];
  m[3][1] -= tmp[6] * tsrc[10] + tmp[9] * tsrc[11] + tmp[1] * tsrc[8];
  m[3][2] = tmp[6] * tsrc[9] + tmp[11] * tsrc[11] + tmp[3] * tsrc[8];
  m[3][2] -= tmp[10] * tsrc[11] + tmp[2] * tsrc[8] + tmp[7] * tsrc[9];
  m[3][3] = tmp[10] * tsrc[10] + tmp[4] * tsrc[8] + tmp[9] * tsrc[9];
  m[3][3] -= tmp[8] * tsrc[9] + tmp[11] * tsrc[0] + tmp[5] * tsrc[8];

  /* calculate determinant */
  det = tsrc[0] * m[0][0] + tsrc[1] * m[0][1] + tsrc[2] * m[0][2] +
        tsrc[3] * m[0][3];

  /* calculate matrix inverse */
  det = 1.0f / det;

  for (j = 0; j < 4; j++) {
    for (i = 0; i < 4; i++) {
      m[j][i] *= det;
    }
  }
}

void Matrix::Mult(float dst[4][4], float m0[4][4], float m1[4][4]) {
  for (int i = 0; i < 4; ++i) {
    for (int j = 0; j < 4; ++j) {
      dst[i][j] = 0;
      for (int k = 0; k < 4; ++k) {
        dst[i][j] += m0[k][j] * m1[i][k];
      }
    }
  }
}

void Matrix::MultV(float dst[3], float m[4][4], float v[3]) {
  // printf("v = %f, %f, %f\n", v[0], v[1], v[2]);
  dst[0] = m[0][0] * v[0] + m[1][0] * v[1] + m[2][0] * v[2] + m[3][0];
  dst[1] = m[0][1] * v[0] + m[1][1] * v[1] + m[2][1] * v[2] + m[3][1];
  dst[2] = m[0][2] * v[0] + m[1][2] * v[1] + m[2][2] * v[2] + m[3][2];
  // printf("m = %f, %f, %f\n", m[3][0], m[3][1], m[3][2]);
  // printf("dst = %f, %f, %f\n", dst[0], dst[1], dst[2]);
}<|MERGE_RESOLUTION|>--- conflicted
+++ resolved
@@ -19,11 +19,7 @@
 static inline float vlength(float v[3]) {
   float len2 = vdot(v, v);
   if (std::abs(len2) > 1.0e-6f) {
-<<<<<<< HEAD
-    return sqrt(len2);
-=======
     return std::sqrt(len2);
->>>>>>> 1f830968
   }
   return 0.0f;
 }
@@ -40,15 +36,11 @@
 
 void Matrix::Print(float m[4][4]) {
   for (int i = 0; i < 4; i++) {
-<<<<<<< HEAD
-    std::cout << "m[" << i << "] = " << m[i][0] << ", " << m[i][1] << ", " << m[i][2] << ", " << m[i][3] << std::endl;
-=======
     printf("m[%d] = %f, %f, %f, %f\n", i,
       double(m[i][0]),
       double(m[i][1]),
       double(m[i][2]),
       double(m[i][3]));
->>>>>>> 1f830968
   }
 }
 
